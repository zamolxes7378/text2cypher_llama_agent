--- conflicted
+++ resolved
@@ -1,11 +1,6 @@
 import asyncio
 import json
-<<<<<<< HEAD
 from typing import Any, Type
-=======
-from typing import Any
-
->>>>>>> ae3ad6a8
 from fastapi import Request
 from llama_index.core.workflow import Workflow
 from jinja2 import pass_context

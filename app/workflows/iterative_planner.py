from typing import List

from llama_index.core.workflow import (
    Context,
    Event,
    StartEvent,
    StopEvent,
    Workflow,
    step,
)

from app.workflows.frontend_events import StringEvent
from app.workflows.iterative_planner_steps import *
from app.workflows.utils import default_llm, graph_store

MAX_INFORMATION_CHECKS = 3


class InitialPlan(Event):
    question: str


class GenerateCypher(Event):
    subquery: str


class ValidateCypher(Event):
    subquery: str
    generated_cypher: str


class CorrectCypher(Event):
    cypher: str
    subquery: str
    errors: List[str]


class ExecuteCypher(Event):
    validated_cypher: str
    subquery: str


class InformationCheck(Event):
    cypher: str
    subquery: str
    database_output: list


class FinalAnswer(Event):
    context: str


class IterativePlanningFlow(Workflow):
    def __init__(self, llm=None, *args, **kwargs):
        super().__init__(*args, **kwargs)  # Call the parent init
        self.llm = llm or default_llm  # Add child-specific logic

    @step
    async def start(self, ctx: Context, ev: StartEvent) -> InitialPlan | FinalAnswer:
        original_question = ev.input
        # Init global vars
        await ctx.set(
            "original_question", original_question
        )  # So we don't need to pass the question all the time
        await ctx.set(
            "subqueries_cypher_history", {}
        )  # History of which queries were executed
        # LLM call
        guardrails_output = await guardrails_step(self.llm, original_question)
        if guardrails_output.get("next_event") == "generate_final_answer":
            context = "The question is not about movies or cast, so I cannot answer the question"
            final_answer = FinalAnswer(context=context)
            return final_answer

        return InitialPlan(question=original_question)

    @step
    async def initial_plan(self, ctx: Context, ev: InitialPlan) -> GenerateCypher:
        original_question = ev.question
        # store in global context
        initial_plan_output = await initial_plan_step(self.llm, original_question)
        subqueries = initial_plan_output["arguments"].get("plan")

        ctx.write_event_to_stream(
            StringEvent(result=f"Plan:{subqueries}", label="Planning")
        )
        await ctx.set(
            "information_checks", 0
        )  # Current number of information check steps
        await ctx.set("dynamic_notebook", "")  # Current knowledge

        # we use this in ctx.collect() to know how many events to wait for
        await ctx.set("count_of_subqueries", len(subqueries[0]))
        await ctx.set("plan", subqueries)

        # Send events in the current step of the plan
        for subquery in subqueries[0]:
            ctx.send_event(GenerateCypher(subquery=subquery))

    @step(num_workers=4)
    async def generate_cypher_step(
        self, ctx: Context, ev: GenerateCypher
    ) -> ValidateCypher:
        generated_cypher = await generate_cypher_step(self.llm, ev.subquery)
        return ValidateCypher(subquery=ev.subquery, generated_cypher=generated_cypher)

    @step(num_workers=4)
    async def validate_cypher_step(
        self, ctx: Context, ev: ValidateCypher
    ) -> FinalAnswer | ExecuteCypher | CorrectCypher:
        results = await validate_cypher_step(self.llm, ev.subquery, ev.generated_cypher)
        if results["next_action"] == "end":  # DB value mapping
            return FinalAnswer(context=str(results["mapping_errors"]))
        if results["next_action"] == "execute_cypher":
            return ExecuteCypher(
                subquery=ev.subquery, validated_cypher=ev.generated_cypher
            )
        if results["next_action"] == "correct_cypher":
            return CorrectCypher(
                subquery=ev.subquery,
                cypher=ev.generated_cypher,
                errors=results["cypher_errors"],
            )

    @step(num_workers=4)
    async def correct_cypher_step(
        self, ctx: Context, ev: CorrectCypher
    ) -> ValidateCypher:
        results = await correct_cypher_step(self.llm, ev.subquery, ev.cypher, ev.errors)
        return ValidateCypher(subquery=ev.subquery, generated_cypher=results)

    @step
    async def execute_cypher_step(
        self, ctx: Context, ev: ExecuteCypher
    ) -> InformationCheck:
        ctx.write_event_to_stream(
            StringEvent(
                result=f"Executing Cypher query: {ev.validated_cypher}",
                label="Cypher Execution",
            )
        )
        try:
            database_output = graph_store.structured_query(ev.validated_cypher)[
                :100
            ]  # Hard limit of 100 results
        except Exception as e:  # Dividing by zero, etc... or timeout
            database_output = str(e)

        return InformationCheck(
            subquery=ev.subquery,
            cypher=ev.validated_cypher,
            database_output=database_output,
        )

    @step
    async def information_check_step(
        self, ctx: Context, ev: InformationCheck
    ) -> GenerateCypher | FinalAnswer:
        # retrieve from context
        number_of_subqueries = await ctx.get("count_of_subqueries")

        # wait until we receive all events
        result = ctx.collect_events(ev, [InformationCheck] * number_of_subqueries)
        if result is None:
            return None
        # Add executed cypher statements to global state
        subqueries_cypher_history = await ctx.get("subqueries_cypher_history")
        new_subqueries_cypher = {
            item.subquery: {
                "cypher": item.cypher,
                "database_output": item.database_output,
            }
            for item in result
        }
        await ctx.set(
            "subqueries_cypher_history",
            {**subqueries_cypher_history, **new_subqueries_cypher},
        )

        original_question = await ctx.get("original_question")
        dynamic_notebook = await ctx.get("dynamic_notebook")
        plan = await ctx.get("plan")

        # Do the information check

        data = await information_check_step(
            self.llm, result, original_question, dynamic_notebook, plan
        )
        # Get count of information checks done
        information_checks = await ctx.get("information_checks")
        # Go fetch additional information if needed
        if data.get("modified_plan") and information_checks < MAX_INFORMATION_CHECKS:
            ctx.write_event_to_stream(
                StringEvent(
                    result=f"Modified plan: {data.get('modified_plan')}",
                    label="Modified plan",
                )
            )
            await ctx.set(
                "count_of_subqueries", len(data["modified_plan"][0])
            )  # this is used for ctx.collect()
            await ctx.set("dynamic_notebook", data["dynamic_notebook"])
            await ctx.set("plan", data.get("modified_plan")[1:])
            await ctx.set("information_checks", information_checks + 1)
            for subquery in data["modified_plan"][0]:
                ctx.send_event(GenerateCypher(subquery=subquery))
        else:
            return FinalAnswer(context=data["dynamic_notebook"])

    @step
    async def final_answer(self, ctx: Context, ev: FinalAnswer) -> StopEvent:
        original_question = await ctx.get("original_question")
        subqueries_cypher_history = await ctx.get("subqueries_cypher_history")
        # wait until we receive all events
        gen = await self.llm.astream_chat(
            final_answer_prompt.format_messages(
                context=ev.context, question=original_question
            )
        )
        final_answer = ""
        final_event = StringEvent(result="", label="Final answer")
        async for response in gen:
            final_event.result = response.delta
            final_answer += response.delta
            ctx.write_event_to_stream(final_event)
<<<<<<< HEAD

        return StopEvent(result=subqueries_cypher_history)
=======
            await asyncio.sleep(0.05)
        return StopEvent(result={"question": original_question, "answer": final_answer})
>>>>>>> ae3ad6a8
<|MERGE_RESOLUTION|>--- conflicted
+++ resolved
@@ -223,10 +223,5 @@
             final_event.result = response.delta
             final_answer += response.delta
             ctx.write_event_to_stream(final_event)
-<<<<<<< HEAD
-
-        return StopEvent(result=subqueries_cypher_history)
-=======
-            await asyncio.sleep(0.05)
-        return StopEvent(result={"question": original_question, "answer": final_answer})
->>>>>>> ae3ad6a8
+
+        return StopEvent(result=subqueries_cypher_history)